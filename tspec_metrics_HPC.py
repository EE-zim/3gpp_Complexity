#!/usr/bin/env python3
# coding: utf-8

import os
import sys
import re
import pickle
import argparse
import multiprocessing
from pathlib import Path
from glob import glob

import numpy as np
import pandas as pd
import torch
import spacy
from tqdm.auto import tqdm
from sentence_transformers import SentenceTransformer, util
from sklearn.cluster import KMeans
from scipy.stats import entropy


def semantic_spread(X):
    return float(np.trace(np.cov(X, rowvar=False)))


def redundancy_index(X, k=1000):
    if len(X) > k:
        X = X[np.random.choice(len(X), k, replace=False)]
    sims = util.cos_sim(X, X).cpu().numpy()
    return 1.0 - float(sims[np.triu_indices_from(sims, 1)].mean())


def cluster_entropy(X, sample=5000):
    if len(X) > sample:
        X = X[np.random.choice(len(X), sample, replace=False)]
    labels = KMeans(n_clusters=int(np.sqrt(len(X))),
                    n_init='auto', random_state=0).fit_predict(X)
    p = np.bincount(labels) / len(labels)
    return float(entropy(p, base=2))


def change_mag(a, b):
    return 1.0 - float(util.cos_sim(a, b))


def novelty_density(Xp, Xn, k=2000):
    if len(Xn) > k:
        Xn = Xn[np.random.choice(len(Xn), k, replace=False)]
    sims = util.cos_sim(Xn, Xp).cpu().numpy()
    return float((1.0 - sims.max(1)).mean())


def parse_args():
    parser = argparse.ArgumentParser(description="Compute TSpec-LLM release metrics with checkpointing and parallelism.")
    parser.add_argument('--reset-checkpoint', action='store_true',
                        help='Delete old checkpoint and recompute sentence splits')
    parser.add_argument('--checkpoint-file', default='checkpoint.pkl',
                        help='Checkpoint filename (default: checkpoint.pkl)')
    return parser.parse_args()


def get_sentences(spec_root: Path, block_size: int, cpus: int,
                  checkpoint_file: str, reset_checkpoint: bool):
    cp = Path(checkpoint_file)
    if cp.exists() and not reset_checkpoint:
        print(f'Loading sentences from checkpoint: {checkpoint_file}')
        with cp.open('rb') as f:
            return pickle.load(f)

    if cp.exists() and reset_checkpoint:
        cp.unlink()
        print(f'Removed old checkpoint: {checkpoint_file}')

    print('Starting sentence splitting phase...')
    nlp = spacy.blank('en')
    nlp.max_length = max(block_size, 2_000_000)
    nlp.add_pipe('sentencizer')

    # discover releases
    releases = sorted(
        [d.name for d in spec_root.iterdir() if d.is_dir() and d.name.startswith('Rel-')],
        key=lambda x: int(re.findall(r"\d+", x)[0])
    )
    print('Releases:', ', '.join(releases))

    all_sents = []
    rel_slice = {}
    for r in releases:
        start = len(all_sents)
        blocks = []
        for f in (spec_root / r).rglob('*'):
            if f.suffix.lower() in ('.txt', '.md', '.pdf'):
                try:
                    text = (f.read_text(encoding='utf-8', errors='ignore')
                            if f.suffix.lower() in ('.txt', '.md')
                            else __import__('pdfminer.high_level').extract_text(str(f)))
                except Exception as e:
                    print(f'[warn] could not read {f}: {e}')
                    continue
                for i in range(0, len(text), block_size):
                    blocks.append(text[i:i+block_size])

        # parallel sentence splitting
        for doc in tqdm(nlp.pipe(blocks,
                                 batch_size=64,
                                 n_process=cpus),
                        desc=f'Splitting {r}', unit='chunk'):
            for sent in doc.sents:
                s = sent.text.strip()
                if s:
                    all_sents.append(s)
        rel_slice[r] = slice(start, len(all_sents))

    print(f'Collected {len(all_sents):,} sentences, saving checkpoint to {checkpoint_file}')
    with cp.open('wb') as f:
        pickle.dump((all_sents, rel_slice), f)

    return all_sents, rel_slice


def compute_metrics(all_sents: list, rel_slice: dict,
                    model_name: str, batch_size: int, device: str):
    print('Encoding sentences and computing metrics...')
    model = SentenceTransformer(model_name, device=device)
    emb = model.encode(
        all_sents,
        batch_size=batch_size,
        device=device,
        normalize_embeddings=True,
        show_progress_bar=True
    )
    X_all = np.asarray(emb)

    metrics = []
    mus = {}
    mats = {}

    for r, sl in rel_slice.items():
        X = X_all[sl]
        if X.size == 0:
            print(f'[skip] {r}')
            continue
        mus[r] = X.mean(0)
        mats[r] = X
        metrics.append({
            'release': r,
            'sentences': len(X),
            'semantic_spread': semantic_spread(X),
            'redundancy_index': redundancy_index(X),
            'cluster_entropy': cluster_entropy(X)
        })

    df_rel = pd.DataFrame(metrics)
    df_rel.to_csv('release_metrics.csv', index=False)
    print('Saved release_metrics.csv')

    delta = []
    for a, b in zip(df_rel['release'][:-1], df_rel['release'][1:]):
        delta.append({
            'from': a,
            'to': b,
            'change_magnitude': change_mag(mus[a], mus[b]),
            'novelty_density': novelty_density(mats[a], mats[b])
        })

    df_delta = pd.DataFrame(delta)
    df_delta.to_csv('delta_metrics.csv', index=False)
    print('Saved delta_metrics.csv')


def main():
    args = parse_args()
    SPEC_ROOT = Path(os.environ.get('SPEC_ROOT', '~/Documents/WorkSpace/TSpec-LLM/3GPP-clean')).expanduser()
    BLOCK_SIZE = int(os.environ.get('BLOCK_SIZE', 200000))
    BATCH_SIZE = int(os.environ.get('BATCH_SIZE', 256))
    CPUS = int(os.environ.get('OMP_NUM_THREADS', os.cpu_count()))
    DEVICE = 'cuda' if torch.cuda.is_available() else ('mps' if torch.backends.mps.is_available() else 'cpu')
    MODEL_NAME = 'sentence-transformers/all-MiniLM-L6-v2'

    print(f'Device: {DEVICE}')
    print(f'SPEC_ROOT: {SPEC_ROOT}')
    print(f'BLOCK_SIZE: {BLOCK_SIZE}')
    print(f'BATCH_SIZE: {BATCH_SIZE}')
    print(f'CPUS: {CPUS}')

    multiprocessing.freeze_support()

    all_sents, rel_slice = get_sentences(
        SPEC_ROOT, BLOCK_SIZE, CPUS,
        args.checkpoint_file, args.reset_checkpoint
    )
    compute_metrics(all_sents, rel_slice, MODEL_NAME, BATCH_SIZE, DEVICE)


if __name__ == '__main__':
    main()


<<<<<<< HEAD
# Example usage:
# python tspec_metrics_HPC.py --reset-checkpoint
# python tspec_metrics_HPC.py
=======
# python tspec_metrics_HPC.py --reset-checkpoint
# python tspec_metrics_HPC.py
# #或者第一个分句后：
# python tspec_metrics_HPC.py --reset-checkpoint
>>>>>>> 65836588
<|MERGE_RESOLUTION|>--- conflicted
+++ resolved
@@ -197,13 +197,3 @@
     main()
 
 
-<<<<<<< HEAD
-# Example usage:
-# python tspec_metrics_HPC.py --reset-checkpoint
-# python tspec_metrics_HPC.py
-=======
-# python tspec_metrics_HPC.py --reset-checkpoint
-# python tspec_metrics_HPC.py
-# #或者第一个分句后：
-# python tspec_metrics_HPC.py --reset-checkpoint
->>>>>>> 65836588
